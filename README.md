# Ruby SAML [![Build Status](https://secure.travis-ci.org/onelogin/ruby-saml.png)](http://travis-ci.org/onelogin/ruby-saml)

## Updating from 0.7.x to 0.8.x
Version `0.8.x` changes the namespace of the gem from `OneLogin::Saml` to `OneLogin::RubySaml`.  Please update your implementations of the gem accordingly.

## Overview

The Ruby SAML library is for implementing the client side of a SAML authorization, i.e. it provides a means for managing authorization initialization and confirmation requests from identity providers.

SAML authorization is a two step process and you are expected to implement support for both.

## Getting Started
In order to use the toolkit you will need to install the gem (either manually or using Bundler), and require the library in your Ruby application:

Using `Gemfile`

```ruby
# latest stable
gem 'ruby-saml', '~> 0.8.1'

# or track master for bleeding-edge
gem 'ruby-saml', :github => 'onelogin/ruby-saml'
```

Using Bundler

```sh
gem install ruby-saml
```

When requiring the gem, you can add the whole toolkit
```ruby
require 'onelogin/ruby-saml'
```

or just the required components individually:

```ruby
require 'onelogin/ruby-saml/authrequest'
```

## The Initialization Phase

This is the first request you will get from the identity provider. It will hit your application at a specific URL (that you've announced as being your SAML initialization point). The response to this initialization, is a redirect back to the identity provider, which can look something like this (ignore the saml_settings method call for now):

```ruby
def init
  request = OneLogin::RubySaml::Authrequest.new
  redirect_to(request.create(saml_settings))
end
```

Once you've redirected back to the identity provider, it will ensure that the user has been authorized and redirect back to your application for final consumption, this is can look something like this (the authorize_success and authorize_failure methods are specific to your application):

```ruby
def consume
  response          = OneLogin::RubySaml::Response.new(params[:SAMLResponse])
  response.settings = saml_settings

  if response.is_valid? && user = current_account.users.find_by_email(response.name_id)
    authorize_success(user)
  else
    authorize_failure(user)
  end
end
```

In the above there are a few assumptions in place, one being that the response.name_id is an email address. This is all handled with how you specify the settings that are in play via the saml_settings method. That could be implemented along the lines of this:

```ruby
def saml_settings
  settings = OneLogin::RubySaml::Settings.new

  settings.assertion_consumer_service_url = "http://#{request.host}/saml/finalize"
  settings.issuer                         = request.host
  settings.idp_sso_target_url             = "https://app.onelogin.com/trust/saml2/http-post/sso/#{OneLoginAppId}"
  settings.idp_cert_fingerprint           = OneLoginAppCertFingerPrint
  settings.name_identifier_format         = "urn:oasis:names:tc:SAML:1.1:nameid-format:emailAddress"

  # Optional for most SAML IdPs
  settings.authn_context = "urn:oasis:names:tc:SAML:2.0:ac:classes:PasswordProtectedTransport"

  settings
end
```

What's left at this point, is to wrap it all up in a controller and point the initialization and consumption URLs in OneLogin at that. A full controller example could look like this:

```ruby
# This controller expects you to use the URLs /saml/init and /saml/consume in your OneLogin application.
class SamlController < ApplicationController
  def init
    request = OneLogin::RubySaml::Authrequest.new
    redirect_to(request.create(saml_settings))
  end

  def consume
    response          = OneLogin::RubySaml::Response.new(params[:SAMLResponse])
    response.settings = saml_settings

    if response.is_valid? && user = current_account.users.find_by_email(response.name_id)
      authorize_success(user)
    else
      authorize_failure(user)
    end
  end

  private

  def saml_settings
    settings = OneLogin::RubySaml::Settings.new

    settings.assertion_consumer_service_url = "http://#{request.host}/saml/consume"
    settings.issuer                         = request.host
    settings.idp_sso_target_url             = "https://app.onelogin.com/saml/signon/#{OneLoginAppId}"
    settings.idp_cert_fingerprint           = OneLoginAppCertFingerPrint
    settings.name_identifier_format         = "urn:oasis:names:tc:SAML:1.1:nameid-format:emailAddress"

    # Optional for most SAML IdPs
    settings.authn_context = "urn:oasis:names:tc:SAML:2.0:ac:classes:PasswordProtectedTransport"

    # Optional. Describe according to IdP specification (if supported) which attributes the SP desires to receive in SAMLResponse.
    settings.attributes_index = 30

    settings
  end
end
```
## Metadata Based Configuration

<<<<<<< HEAD

If are using saml:AttributeStatement to transfare metadata, like the user name, you can access all the attributes through `response.attributes`. It contains all the saml:AttributeStatement with its 'Name' as a indifferent key and the one saml:AttributeValue as value.
=======
The method above requires a little extra work to manually specify attributes about the IdP.  (And your SP application)  There's an easier method -- use a metadata exchange.  Metadata is just an XML file that defines the capabilities of both the IdP and the SP application.  It also contains the X.509 public
key certificates which add to the trusted relationship.  The IdP administrator can also configure custom settings for an SP based on the metadata.

Using ```idp_metadata_parser.parse_remote``` IdP metadata will be added to the settings withouth further ado.

```ruby
def saml_settings

  idp_metadata_parser = OneLogin::RubySaml::IdpMetadataParser.new
  # Returns OneLogin::RubySaml::Settings prepopulated with idp metadata
  settings = idp_metadata_parser.parse_remote("https://example.com/auth/saml2/idp/metadata")

  settings.assertion_consumer_service_url = "http://#{request.host}/saml/consume"
  settings.issuer                         = request.host
  settings.name_identifier_format         = "urn:oasis:names:tc:SAML:1.1:nameid-format:emailAddress"
  # Optional for most SAML IdPs
  settings.authn_context = "urn:oasis:names:tc:SAML:2.0:ac:classes:PasswordProtectedTransport"

  settings
end
```
The following attributes are set:
  * id_sso_target_url
  * idp_slo_target_url
  * id_cert_fingerpint

If are using saml:AttributeStatement to transfer metadata, like the user name, you can access all the attributes through response.attributes. It contains all the saml:AttributeStatement with its 'Name' as a indifferent key and the one saml:AttributeValue as value.
>>>>>>> 05e22f06

```ruby
response          = OneLogin::RubySaml::Response.new(params[:SAMLResponse])
response.settings = saml_settings

response.attributes[:username]
```

<<<<<<< HEAD
The saml:AuthnContextClassRef of the AuthNRequest can be provided by `settings.authn_context` , possible values are described at [SAMLAuthnCxt]. The comparison method can be set using the parameter `settings.authn_context_comparison` (the possible values are: 'exact', 'better', 'maximum' and 'minimum'), 'exact' is the default value.
If we want to add a saml:AuthnContextDeclRef, define a `settings.authn_context_decl_ref`.

=======
Imagine this saml:AttributeStatement

```xml
  <saml:AttributeStatement>
    <saml:Attribute Name="uid">
      <saml:AttributeValue xmlns:xs="http://www.w3.org/2001/XMLSchema" xmlns:xsi="http://www.w3.org/2001/XMLSchema-instance" xsi:type="xs:string">demo</saml:AttributeValue>
    </saml:Attribute>
    <saml:Attribute Name="another_value">
      <saml:AttributeValue xmlns:xs="http://www.w3.org/2001/XMLSchema" xmlns:xsi="http://www.w3.org/2001/XMLSchema-instance" xsi:type="xs:string">value1</saml:AttributeValue>
      <saml:AttributeValue xmlns:xs="http://www.w3.org/2001/XMLSchema" xmlns:xsi="http://www.w3.org/2001/XMLSchema-instance" xsi:type="xs:string">value2</saml:AttributeValue>
    </saml:Attribute>
    <saml:Attribute Name="role">
      <saml:AttributeValue xmlns:xs="http://www.w3.org/2001/XMLSchema" xmlns:xsi="http://www.w3.org/2001/XMLSchema-instance" xsi:type="xs:string">role1</saml:AttributeValue>
    </saml:Attribute>
    <saml:Attribute Name="role">
      <saml:AttributeValue xmlns:xs="http://www.w3.org/2001/XMLSchema" xmlns:xsi="http://www.w3.org/2001/XMLSchema-instance" xsi:type="xs:string">role2</saml:AttributeValue>
      <saml:AttributeValue xmlns:xs="http://www.w3.org/2001/XMLSchema" xmlns:xsi="http://www.w3.org/2001/XMLSchema-instance" xsi:type="xs:string">role3</saml:AttributeValue>
    </saml:Attribute>
    <saml:Attribute Name="attribute_with_nil_value">
      <saml:AttributeValue xmlns:xs="http://www.w3.org/2001/XMLSchema" xmlns:xsi="http://www.w3.org/2001/XMLSchema-instance" xsi:nil="true"/>
    </saml:Attribute>
    <saml:Attribute Name="attribute_with_nils_and_empty_strings">
      <saml:AttributeValue/>
      <saml:AttributeValue>valuePresent</saml:AttributeValue>
      <saml:AttributeValue xmlns:xs="http://www.w3.org/2001/XMLSchema" xmlns:xsi="http://www.w3.org/2001/XMLSchema-instance" xsi:nil="true"/>
      <saml:AttributeValue xmlns:xs="http://www.w3.org/2001/XMLSchema" xmlns:xsi="http://www.w3.org/2001/XMLSchema-instance" xsi:nil="1"/>
    </saml:Attribute>
  </saml:AttributeStatement>
```

```ruby
pp(response.attributes)   # is an OneLogin::RubySaml::Attributes object
# => @attributes=
  {"uid"=>["demo"],
   "another_value"=>["value1", "value2"],
   "role"=>["role1", "role2", "role3"],
   "attribute_with_nil_value"=>[nil],
   "attribute_with_nils_and_empty_strings"=>["", "valuePresent", nil, nil]}>

# Active single_value_compatibility
OneLogin::RubySaml::Attributes.single_value_compatibility = true

pp(response.attributes[:uid])
# => "demo"

pp(response.attributes[:role])
# => "role1"

pp(response.attributes.single(:role))
# => "role1"

pp(response.attributes.multi(:role))
# => ["role1", "role2", "role3"]

pp(response.attributes[:attribute_with_nil_value])
# => nil

pp(response.attributes[:attribute_with_nils_and_empty_strings])
# => ""

pp(response.attributes[:not_exists])
# => nil

pp(response.attributes.single(:not_exists))
# => nil

pp(response.attributes.multi(:not_exists))
# => nil

# Deactive single_value_compatibility
OneLogin::RubySaml::Attributes.single_value_compatibility = false

pp(response.attributes[:uid])
# => ["demo"]

pp(response.attributes[:role])
# => ["role1", "role2", "role3"]

pp(response.attributes.single(:role))
# => "role1"

pp(response.attributes.multi(:role))
# => ["role1", "role2", "role3"]

pp(response.attributes[:attribute_with_nil_value])
# => [nil]

pp(response.attributes[:attribute_with_nils_and_empty_strings])
# => ["", "valuePresent", nil, nil]

pp(response.attributes[:not_exists])
# => nil

pp(response.attributes.single(:not_exists))
# => nil

pp(response.attributes.multi(:not_exists))
# => nil
```
>>>>>>> 05e22f06

## Service Provider Metadata

To form a trusted pair relationship with the IdP, the SP (you) need to provide metadata XML
to the IdP for various good reasons.  (Caching, certificate lookups, relaying party permissions, etc)

The class `OneLogin::RubySaml::Metadata` takes care of this by reading the Settings and returning XML.  All you have to do is add a controller to return the data, then give this URL to the IdP administrator.

The metdata will be polled by the IdP every few minutes, so updating your settings should propagate
to the IdP settings.

```ruby
class SamlController < ApplicationController
  # ... the rest of your controller definitions ...
  def metadata
    settings = Account.get_saml_settings
    meta = OneLogin::RubySaml::Metadata.new
    render :xml => meta.generate(settings), :content_type => "application/samlmetadata+xml"
  end
end
```

## Clock Drift

Server clocks tend to drift naturally. If during validation of the response you get the error "Current time is earlier than NotBefore condition" then this may be due to clock differences between your system and that of the Identity Provider.

First, ensure that both systems synchronize their clocks, using for example the industry standard [Network Time Protocol (NTP)](http://en.wikipedia.org/wiki/Network_Time_Protocol).

Even then you may experience intermittent issues though, because the clock of the Identity Provider may drift slightly ahead of your system clocks. To allow for a small amount of clock drift you can initialize the response passing in an option named `:allowed_clock_drift`. Its value must be given in a number (and/or fraction) of seconds. The value given is added to the current time at which the response is validated before it's tested against the `NotBefore` assertion. For example:

```ruby
response = OneLogin::RubySaml::Response.new(params[:SAMLResponse], :allowed_clock_drift => 1)
```

Make sure to keep the value as comfortably small as possible to keep security risks to a minimum.

## Adding Features, Pull Requests

* Fork the repository
* Make your feature addition or bug fix
* Add tests for your new features. This is important so we don't break any features in a future version unintentionally.
* Ensure all tests pass.
* Do not change rakefile, version, or history.
* Open a pull request, following [this template](https://gist.github.com/Lordnibbler/11002759).<|MERGE_RESOLUTION|>--- conflicted
+++ resolved
@@ -128,10 +128,6 @@
 ```
 ## Metadata Based Configuration
 
-<<<<<<< HEAD
-
-If are using saml:AttributeStatement to transfare metadata, like the user name, you can access all the attributes through `response.attributes`. It contains all the saml:AttributeStatement with its 'Name' as a indifferent key and the one saml:AttributeValue as value.
-=======
 The method above requires a little extra work to manually specify attributes about the IdP.  (And your SP application)  There's an easier method -- use a metadata exchange.  Metadata is just an XML file that defines the capabilities of both the IdP and the SP application.  It also contains the X.509 public
 key certificates which add to the trusted relationship.  The IdP administrator can also configure custom settings for an SP based on the metadata.
 
@@ -158,8 +154,7 @@
   * idp_slo_target_url
   * id_cert_fingerpint
 
-If are using saml:AttributeStatement to transfer metadata, like the user name, you can access all the attributes through response.attributes. It contains all the saml:AttributeStatement with its 'Name' as a indifferent key and the one saml:AttributeValue as value.
->>>>>>> 05e22f06
+If are using saml:AttributeStatement to transfer metadata, like the user name, you can access all the attributes through `response.attributes`. It contains all the saml:AttributeStatement with its 'Name' as a indifferent key and the one saml:AttributeValue as value.
 
 ```ruby
 response          = OneLogin::RubySaml::Response.new(params[:SAMLResponse])
@@ -168,11 +163,6 @@
 response.attributes[:username]
 ```
 
-<<<<<<< HEAD
-The saml:AuthnContextClassRef of the AuthNRequest can be provided by `settings.authn_context` , possible values are described at [SAMLAuthnCxt]. The comparison method can be set using the parameter `settings.authn_context_comparison` (the possible values are: 'exact', 'better', 'maximum' and 'minimum'), 'exact' is the default value.
-If we want to add a saml:AuthnContextDeclRef, define a `settings.authn_context_decl_ref`.
-
-=======
 Imagine this saml:AttributeStatement
 
 ```xml
@@ -272,7 +262,9 @@
 pp(response.attributes.multi(:not_exists))
 # => nil
 ```
->>>>>>> 05e22f06
+
+The saml:AuthnContextClassRef of the AuthNRequest can be provided by `settings.authn_context` , possible values are described at [SAMLAuthnCxt]. The comparison method can be set using the parameter `settings.authn_context_comparison` (the possible values are: 'exact', 'better', 'maximum' and 'minimum'), 'exact' is the default value.
++If we want to add a saml:AuthnContextDeclRef, define a `settings.authn_context_decl_ref`.
 
 ## Service Provider Metadata
 
