--- conflicted
+++ resolved
@@ -5,12 +5,7 @@
 module OneLogin
   module RubySaml
   include REXML
-<<<<<<< HEAD
     class Authrequest < SamlMessage
-=======
-    class Authrequest
-
->>>>>>> f497e1ad
       def create(settings, params = {})
         params = create_params(settings, params)
         params_prefix     = (settings.idp_sso_target_url =~ /\?/) ? '&' : '?'
@@ -33,15 +28,8 @@
 
         Logging.debug "Created AuthnRequest: #{request}"
 
-<<<<<<< HEAD
         request           = deflate(request) if settings.compress_request
         base64_request    = encode(request)
-        encoded_request   = escape(base64_request)
-        params_prefix     = (settings.idp_sso_target_url =~ /\?/) ? '&' : '?'
-        request_params    = "#{params_prefix}SAMLRequest=#{encoded_request}"
-=======
-        request           = Zlib::Deflate.deflate(request, 9)[2..-5] if settings.compress_request
-        base64_request    = Base64.encode64(request)
         request_params    = {"SAMLRequest" => base64_request}
 
         if settings.simple_sign_request && settings.private_key
@@ -50,9 +38,8 @@
           url_string         += "&RelayState=#{CGI.escape(params['RelayState'])}" if params['RelayState']
           url_string         += "&SigAlg=#{CGI.escape(params['SigAlg'])}"
           signature           = settings.private_key.sign(OpenSSL::Digest::SHA1.new, url_string)
-          params['Signature'] = Base64.encode64(signature)
+          params['Signature'] = encode(signature)
         end
->>>>>>> f497e1ad
 
         params.each_pair do |key, value|
           request_params[key] = value.to_s
