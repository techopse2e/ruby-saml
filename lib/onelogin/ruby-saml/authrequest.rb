--- conflicted
+++ resolved
@@ -45,16 +45,10 @@
       # @return [Hash] Parameters
       #
       def create_params(settings, params={})
-<<<<<<< HEAD
-        params = {} if params.nil?
-        # Some ruby-saml versions uses :RelayState others use 'RelayState'
-        params['RelayState'] = params[:RelayState] if params[:RelayState]        
-=======
         # The method expects :RelayState but sometimes we get 'RelayState' instead.
         # Based on the HashWithIndifferentAccess value in Rails we could experience
         # conflicts so this line will solve them.
         relay_state = params[:RelayState] || params['RelayState']
->>>>>>> a31b3e16
 
         request_doc = create_authentication_xml_doc(settings)
         request_doc.context[:attribute_quote] = :quote if settings.double_quote_xml_attribute_values
