require "uri"
require "uuid"

require "onelogin/ruby-saml/logging"

# Only supports SAML 2.0
module OneLogin
  module RubySaml
<<<<<<< HEAD
    include REXML

    # SAML2 Metadata. XML Metadata Builder
    #
    class Metadata

      # Return SP metadata based on the settings.
      # @param settings [OneLogin::RubySaml::Settings|nil] Toolkit settings
      # @return [String] XML Metadata of the Service Provider
      #      
      def generate(settings)
        meta_doc = REXML::Document.new
=======
    class Metadata
      def generate(settings, pretty_print=true)
        meta_doc = XMLSecurity::Document.new
>>>>>>> a31b3e16
        root = meta_doc.add_element "md:EntityDescriptor", {
            "xmlns:md" => "urn:oasis:names:tc:SAML:2.0:metadata"
        }
        sp_sso = root.add_element "md:SPSSODescriptor", {
            "protocolSupportEnumeration" => "urn:oasis:names:tc:SAML:2.0:protocol",
            "AuthnRequestsSigned" => settings.security[:authn_requests_signed],
            # However we would like assertions signed if idp_cert_fingerprint or idp_cert is set
            "WantAssertionsSigned" => !!(settings.idp_cert_fingerprint || settings.idp_cert)
        }
        root.attributes["ID"] = "_" + UUID.new.generate
        if settings.issuer
          root.attributes["entityID"] = settings.issuer
        end
        if settings.single_logout_service_url
          sp_sso.add_element "md:SingleLogoutService", {
              "Binding" => settings.single_logout_service_binding,
              "Location" => settings.single_logout_service_url,
              "ResponseLocation" => settings.single_logout_service_url,
              "isDefault" => true,
              "index" => 0
          }
        end
        if settings.name_identifier_format
          name_id = sp_sso.add_element "md:NameIDFormat"
          name_id.text = settings.name_identifier_format
        end
        if settings.assertion_consumer_service_url
          sp_sso.add_element "md:AssertionConsumerService", {
              "Binding" => settings.assertion_consumer_service_binding,
              "Location" => settings.assertion_consumer_service_url,
              "isDefault" => true,
              "index" => 0
          }
        end

        # Add KeyDescriptor if messages will be signed
        cert = settings.get_sp_cert()
        if cert
          kd = sp_sso.add_element "md:KeyDescriptor", { "use" => "signing" }
          ki = kd.add_element "ds:KeyInfo", {"xmlns:ds" => "http://www.w3.org/2000/09/xmldsig#"}
          xd = ki.add_element "ds:X509Data"
          xc = xd.add_element "ds:X509Certificate"
          xc.text = Base64.encode64(cert.to_der).gsub("\n", '')
        end

        if settings.attribute_consuming_service.configured?
          sp_acs = sp_sso.add_element "md:AttributeConsumingService", {
            "isDefault" => "true",
            "index" => settings.attribute_consuming_service.index 
          }
          srv_name = sp_acs.add_element "md:ServiceName", {
            "xml:lang" => "en"
          }
          srv_name.text = settings.attribute_consuming_service.name
          settings.attribute_consuming_service.attributes.each do |attribute|
            sp_req_attr = sp_acs.add_element "md:RequestedAttribute", {
              "NameFormat" => attribute[:name_format],
              "Name" => attribute[:name], 
              "FriendlyName" => attribute[:friendly_name]
            }
            unless attribute[:attribute_value].nil?
              sp_attr_val = sp_req_attr.add_element "md:AttributeValue"
              sp_attr_val.text = attribute[:attribute_value]
            end
          end
        end

        # With OpenSSO, it might be required to also include
        #  <md:RoleDescriptor xmlns:xsi="http://www.w3.org/2001/XMLSchema-instance" xmlns:query="urn:oasis:names:tc:SAML:metadata:ext:query" xsi:type="query:AttributeQueryDescriptorType" protocolSupportEnumeration="urn:oasis:names:tc:SAML:2.0:protocol"/>
        #  <md:XACMLAuthzDecisionQueryDescriptor WantAssertionsSigned="false" protocolSupportEnumeration="urn:oasis:names:tc:SAML:2.0:protocol"/>

        meta_doc << REXML::XMLDecl.new("1.0", "UTF-8")

        # embed signature
        if settings.security[:metadata_signed] && settings.private_key && settings.certificate
          private_key = settings.get_sp_key()
          meta_doc.sign_document(private_key, cert, settings.security[:signature_method], settings.security[:digest_method])
        end

        ret = ""
        # pretty print the XML so IdP administrators can easily see what the SP supports
        if pretty_print
          meta_doc.write(ret, 1)
        else 
          ret = meta_doc.to_s
        end

        return ret
      end
    end
  end
end<|MERGE_RESOLUTION|>--- conflicted
+++ resolved
@@ -6,24 +6,19 @@
 # Only supports SAML 2.0
 module OneLogin
   module RubySaml
-<<<<<<< HEAD
-    include REXML
 
     # SAML2 Metadata. XML Metadata Builder
-    #
+    #    
     class Metadata
 
       # Return SP metadata based on the settings.
       # @param settings [OneLogin::RubySaml::Settings|nil] Toolkit settings
+      # @param pretty_print [Boolean] Pretty print or not the response 
+      #                               (No pretty print if you gonna validate the signature)
       # @return [String] XML Metadata of the Service Provider
-      #      
-      def generate(settings)
-        meta_doc = REXML::Document.new
-=======
-    class Metadata
+      #
       def generate(settings, pretty_print=true)
         meta_doc = XMLSecurity::Document.new
->>>>>>> a31b3e16
         root = meta_doc.add_element "md:EntityDescriptor", {
             "xmlns:md" => "urn:oasis:names:tc:SAML:2.0:metadata"
         }
