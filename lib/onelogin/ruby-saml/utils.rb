module OneLogin
  module RubySaml

    # SAML2 Auxiliary class
    #    
    class Utils
<<<<<<< HEAD
      # Return a properly formatted x509 certificate
      #
      # @param cert [String] The original certificate
      # @return [String] The formatted certificate
      def self.format_cert(cert)
        # don't try to format an encoded certificate
        return cert if cert.match(/\x0d/)

        cert = cert.gsub(/\-{5}\s?(BEGIN|END) CERTIFICATE\s?\-{5}/, "")
        cert = cert.gsub(/[\n\r\s]/, "")
        cert = cert.scan(/.{1,64}/)
        cert = cert.join("\n")

        "-----BEGIN CERTIFICATE-----\n#{cert}\n-----END CERTIFICATE-----"
=======

      # Return the x509 certificate string formatted
      # @param cert [String] The original certificate 
      # @param heads [Boolean] If true, the formatted certificate will include the
      #                        "BEGIN CERTIFICATE" header and the footer.
      # @return [String] The formatted certificate
      #
      def self.format_cert(cert, heads=true)
        if cert && !cert.empty?
          cert = cert.gsub(/\-{5}\s?(BEGIN|END) CERTIFICATE\s?\-{5}/, "")
          cert = cert.gsub(/[\n\r\s]/, "")
          cert = cert.scan(/.{1,64}/).join("\n")+"\n"

          if heads
            cert = "-----BEGIN CERTIFICATE-----\n" + cert + "-----END CERTIFICATE-----\n"
          end
        end
        cert
      end

      # Return the private key string formatted
      # @param key [String] The original private key 
      # @param heads [Boolean] If true, the formatted private key will include the
      #                  "BEGIN PRIVATE KEY" or the "BEGIN RSA PRIVATE KEY" header and the footer.
      # @return [String] The formatted certificate
      #
      def self.format_private_key(key, heads=true)
        if key && !key.empty?
          key = key.delete!("\n\r\x0D")
          if key.index('-----BEGIN PRIVATE KEY-----') != nil
            key = key.gsub('-----BEGIN PRIVATE KEY-----', '')
            key = key.gsub('-----END PRIVATE KEY-----', '')
            key = key.gsub(' ', '')

            key = key.scan(/.{1,64}/).join("\n")+"\n"
            if heads
              key = "-----BEGIN PRIVATE KEY-----\n" + key + "-----END PRIVATE KEY-----\n"
            end
          else
            key = key.gsub('-----BEGIN RSA PRIVATE KEY-----', '')
            key = key.gsub('-----END RSA PRIVATE KEY-----', '')
            key = key.gsub(' ', '')

            key = key.scan(/.{1,64}/).join("\n")+"\n"
            if heads
              key = "-----BEGIN RSA PRIVATE KEY-----\n" + key + "-----END RSA PRIVATE KEY-----\n"
            end
          end
        end
        key
>>>>>>> 1b4e3dd6
      end

      # Return a properly formatted private key
      #
      # @param key [String] The original private key
      # @return [String] The formatted private key
      def self.format_private_key(key)
        # don't try to format an encoded certificate
        return key if key.match(/\x0d/)

        # is this an rsa key?
        rsa_key = key.match("RSA PRIVATE KEY")

        key = key.gsub(/\-{5}\s?(BEGIN|END)( RSA)? PRIVATE KEY\s?\-{5}/, "")
        key = key.gsub(/[\n\r\s]/, "")
        key = key.scan(/.{1,64}/)
        key = key.join("\n")

        key_label = rsa_key ? "RSA PRIVATE KEY" : "PRIVATE KEY"

        "-----BEGIN #{key_label}-----\n#{key}\n-----END #{key_label}-----"
      end
    end
  end
end<|MERGE_RESOLUTION|>--- conflicted
+++ resolved
@@ -4,93 +4,38 @@
     # SAML2 Auxiliary class
     #    
     class Utils
-<<<<<<< HEAD
       # Return a properly formatted x509 certificate
       #
       # @param cert [String] The original certificate
       # @return [String] The formatted certificate
+      #
       def self.format_cert(cert)
-        # don't try to format an encoded certificate
-        return cert if cert.match(/\x0d/)
+        # don't try to format an encoded certificate or if is empty or nil
+        return cert if cert.nil? || cert.empty? || cert.match(/\x0d/)
 
         cert = cert.gsub(/\-{5}\s?(BEGIN|END) CERTIFICATE\s?\-{5}/, "")
         cert = cert.gsub(/[\n\r\s]/, "")
         cert = cert.scan(/.{1,64}/)
         cert = cert.join("\n")
-
         "-----BEGIN CERTIFICATE-----\n#{cert}\n-----END CERTIFICATE-----"
-=======
-
-      # Return the x509 certificate string formatted
-      # @param cert [String] The original certificate 
-      # @param heads [Boolean] If true, the formatted certificate will include the
-      #                        "BEGIN CERTIFICATE" header and the footer.
-      # @return [String] The formatted certificate
-      #
-      def self.format_cert(cert, heads=true)
-        if cert && !cert.empty?
-          cert = cert.gsub(/\-{5}\s?(BEGIN|END) CERTIFICATE\s?\-{5}/, "")
-          cert = cert.gsub(/[\n\r\s]/, "")
-          cert = cert.scan(/.{1,64}/).join("\n")+"\n"
-
-          if heads
-            cert = "-----BEGIN CERTIFICATE-----\n" + cert + "-----END CERTIFICATE-----\n"
-          end
-        end
-        cert
-      end
-
-      # Return the private key string formatted
-      # @param key [String] The original private key 
-      # @param heads [Boolean] If true, the formatted private key will include the
-      #                  "BEGIN PRIVATE KEY" or the "BEGIN RSA PRIVATE KEY" header and the footer.
-      # @return [String] The formatted certificate
-      #
-      def self.format_private_key(key, heads=true)
-        if key && !key.empty?
-          key = key.delete!("\n\r\x0D")
-          if key.index('-----BEGIN PRIVATE KEY-----') != nil
-            key = key.gsub('-----BEGIN PRIVATE KEY-----', '')
-            key = key.gsub('-----END PRIVATE KEY-----', '')
-            key = key.gsub(' ', '')
-
-            key = key.scan(/.{1,64}/).join("\n")+"\n"
-            if heads
-              key = "-----BEGIN PRIVATE KEY-----\n" + key + "-----END PRIVATE KEY-----\n"
-            end
-          else
-            key = key.gsub('-----BEGIN RSA PRIVATE KEY-----', '')
-            key = key.gsub('-----END RSA PRIVATE KEY-----', '')
-            key = key.gsub(' ', '')
-
-            key = key.scan(/.{1,64}/).join("\n")+"\n"
-            if heads
-              key = "-----BEGIN RSA PRIVATE KEY-----\n" + key + "-----END RSA PRIVATE KEY-----\n"
-            end
-          end
-        end
-        key
->>>>>>> 1b4e3dd6
       end
 
       # Return a properly formatted private key
       #
       # @param key [String] The original private key
       # @return [String] The formatted private key
+      #
       def self.format_private_key(key)
-        # don't try to format an encoded certificate
-        return key if key.match(/\x0d/)
+        # don't try to format an encoded private key or if is empty  
+        return key if key.nil? || key.empty? || key.match(/\x0d/)
 
         # is this an rsa key?
         rsa_key = key.match("RSA PRIVATE KEY")
-
         key = key.gsub(/\-{5}\s?(BEGIN|END)( RSA)? PRIVATE KEY\s?\-{5}/, "")
         key = key.gsub(/[\n\r\s]/, "")
         key = key.scan(/.{1,64}/)
         key = key.join("\n")
-
         key_label = rsa_key ? "RSA PRIVATE KEY" : "PRIVATE KEY"
-
         "-----BEGIN #{key_label}-----\n#{key}\n-----END #{key_label}-----"
       end
     end
