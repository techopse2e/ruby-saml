require 'cgi'
require 'zlib'
require 'base64'
require "nokogiri"
require "rexml/document"
require "rexml/xpath"
require "thread"

module OneLogin
  module RubySaml
    class SamlMessage
      include REXML

      ASSERTION = "urn:oasis:names:tc:SAML:2.0:assertion"
      PROTOCOL  = "urn:oasis:names:tc:SAML:2.0:protocol"

<<<<<<< HEAD
      def version(document)
        @recipient ||= begin
          node = REXML::XPath.first(document, "/p:AuthnRequest | /p:Response | /p:LogoutResponse | /p:LogoutRequest", { "p" => PROTOCOL })
          node.nil? ? nil : node.attributes['Version']
        end
      end

      def id(document)
        @id ||= begin
          node = REXML::XPath.first(document, "/p:AuthnRequest | /p:Response | /p:LogoutResponse | /p:LogoutRequest", { "p" => PROTOCOL })
          node.nil? ? nil : node.attributes['ID']
        end
      end

      def valid_saml?(document, soft = true)
        Dir.chdir(File.expand_path(File.join(File.dirname(__FILE__), '..', '..', 'schemas'))) do
          @schema = Nokogiri::XML::Schema(IO.read('saml-schema-protocol-2.0.xsd'))
          @xml = Nokogiri::XML(document.to_s)
=======
      def self.schema
        @schema ||= Mutex.new.synchronize do
          Dir.chdir(File.expand_path("../../../schemas", __FILE__)) do
            ::Nokogiri::XML::Schema(File.read("saml-schema-protocol-2.0.xsd"))
          end
>>>>>>> c8deef88
        end
      end

      def valid_saml?(document, soft = true)
        xml = Nokogiri::XML(document.to_s)

        SamlMessage.schema.validate(xml).map do |error|
          break false if soft
          validation_error("#{error.message}\n\n#{xml.to_s}")
        end
      end

      def validation_error(message)
        raise ValidationError.new(message)
      end

      private

      def decode_raw_saml(saml)
        if saml =~ /^</
          return saml
        elsif (decoded  = decode(saml)) =~ /^</
          return decoded
        elsif (inflated = inflate(decoded)) =~ /^</
          return inflated
        end

        return nil
      end

      def encode_raw_saml(saml, settings)
        saml           = Zlib::Deflate.deflate(saml, 9)[2..-5] if settings.compress_request
        base64_saml    = Base64.encode64(saml)
        return CGI.escape(base64_saml)
      end

      def decode(encoded)
        Base64.decode64(encoded)
      end

      def encode(encoded)
        Base64.encode64(encoded).gsub(/\n/, "")
      end

      def escape(unescaped)
        CGI.escape(unescaped)
      end

      def unescape(escaped)
        CGI.unescape(escaped)
      end

      def inflate(deflated)
        zlib = Zlib::Inflate.new(-Zlib::MAX_WBITS)
        zlib.inflate(deflated)
      end

      def deflate(inflated)
        Zlib::Deflate.deflate(inflated, 9)[2..-5]
      end

    end
  end
end<|MERGE_RESOLUTION|>--- conflicted
+++ resolved
@@ -14,7 +14,6 @@
       ASSERTION = "urn:oasis:names:tc:SAML:2.0:assertion"
       PROTOCOL  = "urn:oasis:names:tc:SAML:2.0:protocol"
 
-<<<<<<< HEAD
       def version(document)
         @recipient ||= begin
           node = REXML::XPath.first(document, "/p:AuthnRequest | /p:Response | /p:LogoutResponse | /p:LogoutRequest", { "p" => PROTOCOL })
@@ -29,17 +28,11 @@
         end
       end
 
-      def valid_saml?(document, soft = true)
-        Dir.chdir(File.expand_path(File.join(File.dirname(__FILE__), '..', '..', 'schemas'))) do
-          @schema = Nokogiri::XML::Schema(IO.read('saml-schema-protocol-2.0.xsd'))
-          @xml = Nokogiri::XML(document.to_s)
-=======
       def self.schema
         @schema ||= Mutex.new.synchronize do
           Dir.chdir(File.expand_path("../../../schemas", __FILE__)) do
             ::Nokogiri::XML::Schema(File.read("saml-schema-protocol-2.0.xsd"))
           end
->>>>>>> c8deef88
         end
       end
 
