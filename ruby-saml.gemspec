--- conflicted
+++ resolved
@@ -33,22 +33,13 @@
     s.add_runtime_dependency('nokogiri', '~> 1.6.0')
   end
 
-<<<<<<< HEAD
-  s.add_development_dependency 'minitest',           ['~> 5.5']
-  s.add_development_dependency 'mocha',              ['~> 0.14']
-  s.add_development_dependency 'rake',               ['~> 10']
-  s.add_development_dependency 'shoulda',            ['~> 2.11']
-  s.add_development_dependency 'simplecov',          ['~> 0.9.0']
-  s.add_development_dependency 'systemu',            ['~> 2']
-  s.add_development_dependency 'timecop',            ['<= 0.6.0']
-=======
   s.add_development_dependency('minitest', '~> 5.5')
   s.add_development_dependency('mocha',    '~> 0.14')
   s.add_development_dependency('rake',     '~> 10')
   s.add_development_dependency('shoulda',  '~> 2.11')
+  s.add_development_dependency 'simplecov','~> 0.9.0')
   s.add_development_dependency('systemu',  '~> 2')
   s.add_development_dependency('timecop',  '<= 0.6.0')
->>>>>>> c8deef88
 
   if RUBY_VERSION < '1.9'
     # 1.8.7
