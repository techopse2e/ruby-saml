require File.expand_path(File.join(File.dirname(__FILE__), "test_helper"))

require 'onelogin/ruby-saml/slo_logoutresponse'

class SloLogoutresponseTest < Minitest::Test

  describe "SloLogoutresponse" do
    let(:settings) { OneLogin::RubySaml::Settings.new }

    it "create the deflated SAMLResponse URL parameter" do
      settings.idp_slo_target_url = "http://unauth.com/logout"
      settings.name_identifier_value = "f00f00"
      settings.compress_request = true

      request = OneLogin::RubySaml::SloLogoutrequest.new(logout_request_document)

      assert request.is_valid?

      unauth_url = OneLogin::RubySaml::SloLogoutresponse.new.create(settings, request.id)
      assert unauth_url =~ /^http:\/\/unauth\.com\/logout\?SAMLResponse=/

      inflated = decode_saml_response_payload(unauth_url)

      assert_match /^<samlp:LogoutResponse/, inflated
    end

    it "support additional params" do
      settings.idp_slo_target_url = "http://unauth.com/logout"
      settings.name_identifier_value = "f00f00"
      settings.compress_request = true

      request = OneLogin::RubySaml::SloLogoutrequest.new(logout_request_document)

      unauth_url = OneLogin::RubySaml::SloLogoutresponse.new.create(settings, request.id, nil, { :hello => nil })
      assert unauth_url =~ /&hello=$/

      unauth_url = OneLogin::RubySaml::SloLogoutresponse.new.create(settings, request.id, nil, { :foo => "bar" })
      assert unauth_url =~ /&foo=bar$/

      unauth_url = OneLogin::RubySaml::SloLogoutresponse.new.create(settings, request.id, nil, { :RelayState => "http://idp.example.com" })
      assert unauth_url =~ /&RelayState=http%3A%2F%2Fidp.example.com$/
    end

    it "set InResponseTo to the ID from the logout request" do
      settings.idp_slo_target_url = "http://unauth.com/logout"
      settings.name_identifier_value = "f00f00"
      settings.compress_request = true

      request = OneLogin::RubySaml::SloLogoutrequest.new(logout_request_document)
      unauth_url = OneLogin::RubySaml::SloLogoutresponse.new.create(settings, request.id)

      inflated = decode_saml_response_payload(unauth_url)

      assert_match /InResponseTo='_c0348950-935b-0131-1060-782bcb56fcaa'/, inflated
    end

    it "set a custom successful logout message on the response" do
      settings.idp_slo_target_url = "http://unauth.com/logout"
      settings.name_identifier_value = "f00f00"
      settings.compress_request = true

      request = OneLogin::RubySaml::SloLogoutrequest.new(logout_request_document)
      unauth_url = OneLogin::RubySaml::SloLogoutresponse.new.create(settings, request.id, "Custom Logout Message")

      inflated = decode_saml_response_payload(unauth_url)

      assert_match /<samlp:StatusMessage>Custom Logout Message<\/samlp:StatusMessage>/, inflated
    end

    describe "when the settings indicate to sign (embedded) logout response" do
      it "create a signed logout response" do
        settings = OneLogin::RubySaml::Settings.new
        settings.compress_response = false
        settings.idp_slo_target_url = "http://example.com?field=value"
        settings.security[:logout_responses_signed] = true
        settings.security[:embed_sign] = true
        settings.certificate  = ruby_saml_cert_text
        settings.private_key = ruby_saml_key_text

        request = OneLogin::RubySaml::SloLogoutrequest.new(logout_request_document)
        params = OneLogin::RubySaml::SloLogoutresponse.new.create_params(settings, request.id, "Custom Logout Message")

        response_xml = Base64.decode64(params["SAMLResponse"])
        assert_match %r[<ds:SignatureValue>([a-zA-Z0-9/+=]+)</ds:SignatureValue>], response_xml
        response_xml =~ /<ds:SignatureMethod Algorithm='http:\/\/www.w3.org\/2000\/09\/xmldsig#rsa-sha1'\/>/
        response_xml =~ /<ds:DigestMethod Algorithm='http:\/\/www.w3.org\/2000\/09\/xmldsig#sha1'\/>/
      end

      it "create a signed logout response with 256 digest and signature methods" do
        settings = OneLogin::RubySaml::Settings.new
        settings.compress_response = false
        settings.idp_slo_target_url = "http://example.com?field=value"
        settings.security[:logout_responses_signed] = true
        settings.security[:embed_sign] = true
        settings.security[:signature_method] = XMLSecurity::Document::RSA_SHA256
        settings.security[:digest_method] = XMLSecurity::Document::SHA512
        settings.certificate  = ruby_saml_cert_text
        settings.private_key = ruby_saml_key_text

        request = OneLogin::RubySaml::SloLogoutrequest.new(logout_request_document)
        params = OneLogin::RubySaml::SloLogoutresponse.new.create_params(settings, request.id, "Custom Logout Message")

        response_xml = Base64.decode64(params["SAMLResponse"])
        assert_match %r[<ds:SignatureValue>([a-zA-Z0-9/+=]+)</ds:SignatureValue>], response_xml
        response_xml =~ /<ds:SignatureMethod Algorithm='http:\/\/www.w3.org\/2001\/04\/xmldsig-more#rsa-sha256'\/>/
        response_xml =~ /<ds:DigestMethod Algorithm='http:\/\/www.w3.org\/2001\/04\/xmldsig-more#rsa-sha512'\/>/
      end
    end

    describe "#create_params when the settings indicate to sign the logout response" do
      def setup
        @settings = OneLogin::RubySaml::Settings.new
        @settings.compress_response = false
        @settings.idp_slo_target_url = "http://example.com?field=value"
        @settings.assertion_consumer_service_binding = "urn:oasis:names:tc:SAML:2.0:bindings:HTTP-POST-SimpleSign"
        @settings.security[:logout_responses_signed] = true
        @settings.security[:embed_sign] = false
        @settings.certificate  = ruby_saml_cert_text
        @settings.private_key = ruby_saml_key_text
        @cert = OpenSSL::X509::Certificate.new(ruby_saml_cert_text)
        @request = OneLogin::RubySaml::SloLogoutrequest.new(logout_request_document)
      end

      it "create a signature parameter with RSA_SHA1 and validate it" do
        settings.security[:signature_method] = XMLSecurity::Document::RSA_SHA1

        params = OneLogin::RubySaml::SloLogoutresponse.new.create_params(@settings, @request.id, "Custom Logout Message", :RelayState => 'http://example.com')
        assert params['SAMLResponse']
        assert params[:RelayState]
        assert params['Signature']
        assert_equal params['SigAlg'], XMLSecurity::Document::RSA_SHA1

        query_string = "SAMLResponse=#{CGI.escape(params['SAMLResponse'])}"
        query_string << "&RelayState=#{CGI.escape(params[:RelayState])}"
        query_string << "&SigAlg=#{CGI.escape(params['SigAlg'])}"

        signature_algorithm = XMLSecurity::BaseDocument.new.algorithm(params['SigAlg'])
        assert_equal signature_algorithm, OpenSSL::Digest::SHA1
        assert @cert.public_key.verify(signature_algorithm.new, Base64.decode64(params['Signature']), query_string)
      end

      it "create a signature parameter with RSA_SHA256 and validate it" do
        @settings.security[:signature_method] = XMLSecurity::Document::RSA_SHA256

        params = OneLogin::RubySaml::SloLogoutresponse.new.create_params(@settings, @request.id, "Custom Logout Message", :RelayState => 'http://example.com')
        assert params['SAMLResponse']
        assert params[:RelayState]
        assert params['Signature']
<<<<<<< HEAD
        assert_equal params['SigAlg'], XMLSecurity::Document::RSA_SHA1
=======
        assert_equal params['SigAlg'], XMLSecurity::Document::RSA_SHA256

        query_string = "SAMLResponse=#{CGI.escape(params['SAMLResponse'])}"
        query_string << "&RelayState=#{CGI.escape(params[:RelayState])}"
        query_string << "&SigAlg=#{CGI.escape(params['SigAlg'])}"

        signature_algorithm = XMLSecurity::BaseDocument.new.algorithm(params['SigAlg'])
        assert_equal signature_algorithm, OpenSSL::Digest::SHA256
        assert @cert.public_key.verify(signature_algorithm.new, Base64.decode64(params['Signature']), query_string)
>>>>>>> 967e392c
      end

    end
  end
end<|MERGE_RESOLUTION|>--- conflicted
+++ resolved
@@ -146,9 +146,7 @@
         assert params['SAMLResponse']
         assert params[:RelayState]
         assert params['Signature']
-<<<<<<< HEAD
-        assert_equal params['SigAlg'], XMLSecurity::Document::RSA_SHA1
-=======
+
         assert_equal params['SigAlg'], XMLSecurity::Document::RSA_SHA256
 
         query_string = "SAMLResponse=#{CGI.escape(params['SAMLResponse'])}"
@@ -158,7 +156,6 @@
         signature_algorithm = XMLSecurity::BaseDocument.new.algorithm(params['SigAlg'])
         assert_equal signature_algorithm, OpenSSL::Digest::SHA256
         assert @cert.public_key.verify(signature_algorithm.new, Base64.decode64(params['Signature']), query_string)
->>>>>>> 967e392c
       end
 
     end
