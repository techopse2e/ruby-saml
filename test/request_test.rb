require File.expand_path(File.join(File.dirname(__FILE__), "test_helper"))

require 'onelogin/ruby-saml/authrequest'

class RequestTest < Minitest::Test

  describe "Authrequest" do
    it "create the deflated SAMLRequest URL parameter" do
      settings = OneLogin::RubySaml::Settings.new
      settings.idp_sso_target_url = "http://example.com"
      auth_url = OneLogin::RubySaml::Authrequest.new.create(settings)
      assert auth_url =~ /^http:\/\/example\.com\?SAMLRequest=/
      payload  = CGI.unescape(auth_url.split("=").last)
      decoded  = Base64.decode64(payload)

      zstream  = Zlib::Inflate.new(-Zlib::MAX_WBITS)
      inflated = zstream.inflate(decoded)
      zstream.finish
      zstream.close

      assert_match /^<samlp:AuthnRequest/, inflated
    end

    it "create the deflated SAMLRequest URL parameter including the Destination" do
      settings = OneLogin::RubySaml::Settings.new
      settings.idp_sso_target_url = "http://example.com"
      auth_url = OneLogin::RubySaml::Authrequest.new.create(settings)
      payload  = CGI.unescape(auth_url.split("=").last)
      decoded  = Base64.decode64(payload)

      zstream  = Zlib::Inflate.new(-Zlib::MAX_WBITS)
      inflated = zstream.inflate(decoded)
      zstream.finish
      zstream.close

      assert_match /<samlp:AuthnRequest[^<]* Destination='http:\/\/example.com'/, inflated
    end

    it "create the SAMLRequest URL parameter without deflating" do
      settings = OneLogin::RubySaml::Settings.new
      settings.compress_request = false
      settings.idp_sso_target_url = "http://example.com"
      auth_url = OneLogin::RubySaml::Authrequest.new.create(settings)
      assert auth_url =~ /^http:\/\/example\.com\?SAMLRequest=/
      payload  = CGI.unescape(auth_url.split("=").last)
      decoded  = Base64.decode64(payload)

      assert_match /^<samlp:AuthnRequest/, decoded
    end

    it "create the SAMLRequest URL parameter with IsPassive" do
      settings = OneLogin::RubySaml::Settings.new
      settings.idp_sso_target_url = "http://example.com"
      settings.passive = true
      auth_url = OneLogin::RubySaml::Authrequest.new.create(settings)
      assert auth_url =~ /^http:\/\/example\.com\?SAMLRequest=/
      payload  = CGI.unescape(auth_url.split("=").last)
      decoded  = Base64.decode64(payload)

      zstream  = Zlib::Inflate.new(-Zlib::MAX_WBITS)
      inflated = zstream.inflate(decoded)
      zstream.finish
      zstream.close

      assert_match /<samlp:AuthnRequest[^<]* IsPassive='true'/, inflated
    end

    it "create the SAMLRequest URL parameter with ProtocolBinding" do
      settings = OneLogin::RubySaml::Settings.new
      settings.idp_sso_target_url = "http://example.com"
      settings.protocol_binding = 'urn:oasis:names:tc:SAML:2.0:bindings:HTTP-POST'
      auth_url = OneLogin::RubySaml::Authrequest.new.create(settings)
      assert auth_url =~ /^http:\/\/example\.com\?SAMLRequest=/
      payload  = CGI.unescape(auth_url.split("=").last)
      decoded  = Base64.decode64(payload)

      zstream  = Zlib::Inflate.new(-Zlib::MAX_WBITS)
      inflated = zstream.inflate(decoded)
      zstream.finish
      zstream.close

      assert_match /<samlp:AuthnRequest[^<]* ProtocolBinding='urn:oasis:names:tc:SAML:2.0:bindings:HTTP-POST'/, inflated
    end

    it "create the SAMLRequest URL parameter with AttributeConsumingServiceIndex" do
      settings = OneLogin::RubySaml::Settings.new
      settings.idp_sso_target_url = "http://example.com"
      settings.attributes_index = 30
      auth_url = OneLogin::RubySaml::Authrequest.new.create(settings)
      assert auth_url =~ /^http:\/\/example\.com\?SAMLRequest=/
      payload  = CGI.unescape(auth_url.split("=").last)
      decoded  = Base64.decode64(payload)

      zstream  = Zlib::Inflate.new(-Zlib::MAX_WBITS)
      inflated = zstream.inflate(decoded)
      zstream.finish
      zstream.close
      assert_match /<samlp:AuthnRequest[^<]* AttributeConsumingServiceIndex='30'/, inflated
    end

    it "create the SAMLRequest URL parameter with ForceAuthn" do
      settings = OneLogin::RubySaml::Settings.new
      settings.idp_sso_target_url = "http://example.com"
      settings.force_authn = true
      auth_url = OneLogin::RubySaml::Authrequest.new.create(settings)
      assert auth_url =~ /^http:\/\/example\.com\?SAMLRequest=/
      payload  = CGI.unescape(auth_url.split("=").last)
      decoded  = Base64.decode64(payload)

      zstream  = Zlib::Inflate.new(-Zlib::MAX_WBITS)
      inflated = zstream.inflate(decoded)
      zstream.finish
      zstream.close
      assert_match /<samlp:AuthnRequest[^<]* ForceAuthn='true'/, inflated
    end

    it "create the SAMLRequest URL parameter with NameID Format" do
      settings = OneLogin::RubySaml::Settings.new
      settings.idp_sso_target_url = "http://example.com"
      settings.name_identifier_format = "urn:oasis:names:tc:SAML:2.0:nameid-format:transient"
      auth_url = OneLogin::RubySaml::Authrequest.new.create(settings)
      assert auth_url =~ /^http:\/\/example\.com\?SAMLRequest=/
      payload  = CGI.unescape(auth_url.split("=").last)
      decoded  = Base64.decode64(payload)

      zstream  = Zlib::Inflate.new(-Zlib::MAX_WBITS)
      inflated = zstream.inflate(decoded)
      zstream.finish
      zstream.close
      assert_match /<samlp:NameIDPolicy[^<]* AllowCreate='true'/, inflated
      assert_match /<samlp:NameIDPolicy[^<]* Format='urn:oasis:names:tc:SAML:2.0:nameid-format:transient'/, inflated
    end

    it "accept extra parameters" do
      settings = OneLogin::RubySaml::Settings.new
      settings.idp_sso_target_url = "http://example.com"

      auth_url = OneLogin::RubySaml::Authrequest.new.create(settings, { :hello => "there" })
      assert auth_url =~ /&hello=there$/

      auth_url = OneLogin::RubySaml::Authrequest.new.create(settings, { :hello => nil })
      assert auth_url =~ /&hello=$/
    end

    describe "when the target url doesn't contain a query string" do
      it "create the SAMLRequest parameter correctly" do
        settings = OneLogin::RubySaml::Settings.new
        settings.idp_sso_target_url = "http://example.com"

        auth_url = OneLogin::RubySaml::Authrequest.new.create(settings)
        assert auth_url =~ /^http:\/\/example.com\?SAMLRequest/
      end
    end

    describe "when the target url contains a query string" do
      it "create the SAMLRequest parameter correctly" do
        settings = OneLogin::RubySaml::Settings.new
        settings.idp_sso_target_url = "http://example.com?field=value"

        auth_url = OneLogin::RubySaml::Authrequest.new.create(settings)
        assert auth_url =~ /^http:\/\/example.com\?field=value&SAMLRequest/
      end
    end

    describe "#create_params when the settings indicate to sign (embebed) the request" do
      it "create a signed request" do
        settings = OneLogin::RubySaml::Settings.new
        settings.compress_request = false
        settings.idp_sso_target_url = "http://example.com?field=value"
        settings.security[:authn_requests_signed] = true
        settings.security[:embed_sign] = true
        settings.certificate  = ruby_saml_cert_text
        settings.private_key = ruby_saml_key_text

        params = OneLogin::RubySaml::Authrequest.new.create_params(settings)
        request_xml = Base64.decode64(params["SAMLRequest"])
        assert_match %r[<ds:SignatureValue>([a-zA-Z0-9/+=]+)</ds:SignatureValue>], request_xml
        assert_match %r[<ds:SignatureMethod Algorithm='http://www.w3.org/2000/09/xmldsig#rsa-sha1'/>], request_xml
        assert_match %r[<ds:DigestMethod Algorithm='http://www.w3.org/2000/09/xmldsig#sha1'/>], request_xml
      end

      it "create a signed request with 256 digest and signature methods" do
        settings = OneLogin::RubySaml::Settings.new
        settings.compress_request = false
        settings.idp_sso_target_url = "http://example.com?field=value"
        settings.security[:authn_requests_signed] = true
        settings.security[:embed_sign] = true
        settings.security[:signature_method] = XMLSecurity::Document::RSA_SHA256
        settings.security[:digest_method] = XMLSecurity::Document::SHA512
        settings.certificate  = ruby_saml_cert_text
        settings.private_key = ruby_saml_key_text

        params = OneLogin::RubySaml::Authrequest.new.create_params(settings)
        request_xml = Base64.decode64(params["SAMLRequest"])
        assert_match %r[<ds:SignatureValue>([a-zA-Z0-9/+=]+)</ds:SignatureValue>], request_xml
        assert_match %r[<ds:SignatureMethod Algorithm='http://www.w3.org/2001/04/xmldsig-more#rsa-sha256'/>], request_xml
        assert_match %r[<ds:DigestMethod Algorithm='http://www.w3.org/2001/04/xmldsig-more#sha512'/>], request_xml
      end
    end

    describe "#create_params when the settings indicate to sign the request" do
      def setup
        @settings = OneLogin::RubySaml::Settings.new
        @settings.compress_request = false
        @settings.idp_sso_target_url = "http://example.com?field=value"
        @settings.assertion_consumer_service_binding = "urn:oasis:names:tc:SAML:2.0:bindings:HTTP-POST-SimpleSign"
        @settings.security[:authn_requests_signed] = true
        @settings.security[:embed_sign] = false
        @settings.certificate  = ruby_saml_cert_text
        @settings.private_key = ruby_saml_key_text
        @cert = OpenSSL::X509::Certificate.new(ruby_saml_cert_text)
      end
      
      it "create a signature parameter with RSA_SHA1 and validate it" do
        @settings.security[:signature_method] = XMLSecurity::Document::RSA_SHA1

        params = OneLogin::RubySaml::Authrequest.new.create_params(@settings, :RelayState => 'http://example.com')
        assert params['SAMLRequest']
        assert params[:RelayState]
        assert params['Signature']
        assert_equal params['SigAlg'], XMLSecurity::Document::RSA_SHA1

<<<<<<< HEAD
        # if signature_method change, the SigAlg change
        settings.security[:signature_method] = XMLSecurity::Document::RSA_SHA256
        params = OneLogin::RubySaml::Authrequest.new.create_params(settings)
        assert params['Signature']
        assert params['SigAlg'] == XMLSecurity::Document::RSA_SHA256
=======
        query_string = "SAMLRequest=#{CGI.escape(params['SAMLRequest'])}"
        query_string << "&RelayState=#{CGI.escape(params[:RelayState])}"
        query_string << "&SigAlg=#{CGI.escape(params['SigAlg'])}"

        signature_algorithm = XMLSecurity::BaseDocument.new.algorithm(params['SigAlg'])
        assert_equal signature_algorithm, OpenSSL::Digest::SHA1
        assert @cert.public_key.verify(signature_algorithm.new, Base64.decode64(params['Signature']), query_string)
      end

      it "create a signature parameter with RSA_SHA256 and validate it" do
        @settings.security[:signature_method] = XMLSecurity::Document::RSA_SHA256

        params = OneLogin::RubySaml::Authrequest.new.create_params(@settings, :RelayState => 'http://example.com')
        assert params['Signature']
        assert_equal params['SigAlg'], XMLSecurity::Document::RSA_SHA256

        query_string = "SAMLRequest=#{CGI.escape(params['SAMLRequest'])}"
        query_string << "&RelayState=#{CGI.escape(params[:RelayState])}"
        query_string << "&SigAlg=#{CGI.escape(params['SigAlg'])}"

        signature_algorithm = XMLSecurity::BaseDocument.new.algorithm(params['SigAlg'])
        assert_equal signature_algorithm, OpenSSL::Digest::SHA256
        assert @cert.public_key.verify(signature_algorithm.new, Base64.decode64(params['Signature']), query_string)        
>>>>>>> a31b3e16
      end
    end

    it "create the saml:AuthnContextClassRef element correctly" do
      settings = OneLogin::RubySaml::Settings.new
      settings.idp_sso_target_url = "http://example.com"
      settings.authn_context = 'secure/name/password/uri'
      auth_doc = OneLogin::RubySaml::Authrequest.new.create_authentication_xml_doc(settings)
      assert auth_doc.to_s =~ /<saml:AuthnContextClassRef>secure\/name\/password\/uri<\/saml:AuthnContextClassRef>/
    end

    it "create the saml:AuthnContextClassRef with comparison exact" do
      settings = OneLogin::RubySaml::Settings.new
      settings.idp_sso_target_url = "http://example.com"
      settings.authn_context = 'secure/name/password/uri'
      auth_doc = OneLogin::RubySaml::Authrequest.new.create_authentication_xml_doc(settings)
      assert auth_doc.to_s =~ /<samlp:RequestedAuthnContext[\S ]+Comparison='exact'/
      assert auth_doc.to_s =~ /<saml:AuthnContextClassRef>secure\/name\/password\/uri<\/saml:AuthnContextClassRef>/
    end

    it "create the saml:AuthnContextClassRef with comparison minimun" do
      settings = OneLogin::RubySaml::Settings.new
      settings.idp_sso_target_url = "http://example.com"
      settings.authn_context = 'secure/name/password/uri'
      settings.authn_context_comparison = 'minimun'
      auth_doc = OneLogin::RubySaml::Authrequest.new.create_authentication_xml_doc(settings)
      assert auth_doc.to_s =~ /<samlp:RequestedAuthnContext[\S ]+Comparison='minimun'/
      assert auth_doc.to_s =~ /<saml:AuthnContextClassRef>secure\/name\/password\/uri<\/saml:AuthnContextClassRef>/
    end

    it "create the saml:AuthnContextDeclRef element correctly" do
      settings = OneLogin::RubySaml::Settings.new
      settings.idp_sso_target_url = "http://example.com"
      settings.authn_context_decl_ref = 'urn:oasis:names:tc:SAML:2.0:ac:classes:PasswordProtectedTransport'
      auth_doc = OneLogin::RubySaml::Authrequest.new.create_authentication_xml_doc(settings)
      assert auth_doc.to_s =~ /<saml:AuthnContextDeclRef>urn:oasis:names:tc:SAML:2.0:ac:classes:PasswordProtectedTransport<\/saml:AuthnContextDeclRef>/
    end
  end
end<|MERGE_RESOLUTION|>--- conflicted
+++ resolved
@@ -5,9 +5,13 @@
 class RequestTest < Minitest::Test
 
   describe "Authrequest" do
+    let(:settings) { OneLogin::RubySaml::Settings.new }
+
+    before do
+      settings.idp_sso_target_url = "http://example.com"
+    end
+
     it "create the deflated SAMLRequest URL parameter" do
-      settings = OneLogin::RubySaml::Settings.new
-      settings.idp_sso_target_url = "http://example.com"
       auth_url = OneLogin::RubySaml::Authrequest.new.create(settings)
       assert auth_url =~ /^http:\/\/example\.com\?SAMLRequest=/
       payload  = CGI.unescape(auth_url.split("=").last)
@@ -22,8 +26,6 @@
     end
 
     it "create the deflated SAMLRequest URL parameter including the Destination" do
-      settings = OneLogin::RubySaml::Settings.new
-      settings.idp_sso_target_url = "http://example.com"
       auth_url = OneLogin::RubySaml::Authrequest.new.create(settings)
       payload  = CGI.unescape(auth_url.split("=").last)
       decoded  = Base64.decode64(payload)
@@ -37,9 +39,7 @@
     end
 
     it "create the SAMLRequest URL parameter without deflating" do
-      settings = OneLogin::RubySaml::Settings.new
       settings.compress_request = false
-      settings.idp_sso_target_url = "http://example.com"
       auth_url = OneLogin::RubySaml::Authrequest.new.create(settings)
       assert auth_url =~ /^http:\/\/example\.com\?SAMLRequest=/
       payload  = CGI.unescape(auth_url.split("=").last)
@@ -49,8 +49,6 @@
     end
 
     it "create the SAMLRequest URL parameter with IsPassive" do
-      settings = OneLogin::RubySaml::Settings.new
-      settings.idp_sso_target_url = "http://example.com"
       settings.passive = true
       auth_url = OneLogin::RubySaml::Authrequest.new.create(settings)
       assert auth_url =~ /^http:\/\/example\.com\?SAMLRequest=/
@@ -66,8 +64,6 @@
     end
 
     it "create the SAMLRequest URL parameter with ProtocolBinding" do
-      settings = OneLogin::RubySaml::Settings.new
-      settings.idp_sso_target_url = "http://example.com"
       settings.protocol_binding = 'urn:oasis:names:tc:SAML:2.0:bindings:HTTP-POST'
       auth_url = OneLogin::RubySaml::Authrequest.new.create(settings)
       assert auth_url =~ /^http:\/\/example\.com\?SAMLRequest=/
@@ -83,8 +79,6 @@
     end
 
     it "create the SAMLRequest URL parameter with AttributeConsumingServiceIndex" do
-      settings = OneLogin::RubySaml::Settings.new
-      settings.idp_sso_target_url = "http://example.com"
       settings.attributes_index = 30
       auth_url = OneLogin::RubySaml::Authrequest.new.create(settings)
       assert auth_url =~ /^http:\/\/example\.com\?SAMLRequest=/
@@ -99,8 +93,6 @@
     end
 
     it "create the SAMLRequest URL parameter with ForceAuthn" do
-      settings = OneLogin::RubySaml::Settings.new
-      settings.idp_sso_target_url = "http://example.com"
       settings.force_authn = true
       auth_url = OneLogin::RubySaml::Authrequest.new.create(settings)
       assert auth_url =~ /^http:\/\/example\.com\?SAMLRequest=/
@@ -115,8 +107,6 @@
     end
 
     it "create the SAMLRequest URL parameter with NameID Format" do
-      settings = OneLogin::RubySaml::Settings.new
-      settings.idp_sso_target_url = "http://example.com"
       settings.name_identifier_format = "urn:oasis:names:tc:SAML:2.0:nameid-format:transient"
       auth_url = OneLogin::RubySaml::Authrequest.new.create(settings)
       assert auth_url =~ /^http:\/\/example\.com\?SAMLRequest=/
@@ -132,9 +122,6 @@
     end
 
     it "accept extra parameters" do
-      settings = OneLogin::RubySaml::Settings.new
-      settings.idp_sso_target_url = "http://example.com"
-
       auth_url = OneLogin::RubySaml::Authrequest.new.create(settings, { :hello => "there" })
       assert auth_url =~ /&hello=there$/
 
@@ -144,7 +131,6 @@
 
     describe "when the target url doesn't contain a query string" do
       it "create the SAMLRequest parameter correctly" do
-        settings = OneLogin::RubySaml::Settings.new
         settings.idp_sso_target_url = "http://example.com"
 
         auth_url = OneLogin::RubySaml::Authrequest.new.create(settings)
@@ -154,7 +140,6 @@
 
     describe "when the target url contains a query string" do
       it "create the SAMLRequest parameter correctly" do
-        settings = OneLogin::RubySaml::Settings.new
         settings.idp_sso_target_url = "http://example.com?field=value"
 
         auth_url = OneLogin::RubySaml::Authrequest.new.create(settings)
@@ -163,16 +148,20 @@
     end
 
     describe "#create_params when the settings indicate to sign (embebed) the request" do
+
+      let(:settings2) { OneLogin::RubySaml::Settings.new }
+
+      before do
+        settings2.compress_request = false
+        settings2.idp_sso_target_url = "http://example.com?field=value"
+        settings2.security[:authn_requests_signed] = true
+        settings2.security[:embed_sign] = true
+        settings2.certificate  = ruby_saml_cert_text
+        settings2.private_key = ruby_saml_key_text
+      end
+
       it "create a signed request" do
-        settings = OneLogin::RubySaml::Settings.new
-        settings.compress_request = false
-        settings.idp_sso_target_url = "http://example.com?field=value"
-        settings.security[:authn_requests_signed] = true
-        settings.security[:embed_sign] = true
-        settings.certificate  = ruby_saml_cert_text
-        settings.private_key = ruby_saml_key_text
-
-        params = OneLogin::RubySaml::Authrequest.new.create_params(settings)
+        params = OneLogin::RubySaml::Authrequest.new.create_params(settings2)
         request_xml = Base64.decode64(params["SAMLRequest"])
         assert_match %r[<ds:SignatureValue>([a-zA-Z0-9/+=]+)</ds:SignatureValue>], request_xml
         assert_match %r[<ds:SignatureMethod Algorithm='http://www.w3.org/2000/09/xmldsig#rsa-sha1'/>], request_xml
@@ -180,17 +169,10 @@
       end
 
       it "create a signed request with 256 digest and signature methods" do
-        settings = OneLogin::RubySaml::Settings.new
-        settings.compress_request = false
-        settings.idp_sso_target_url = "http://example.com?field=value"
-        settings.security[:authn_requests_signed] = true
-        settings.security[:embed_sign] = true
-        settings.security[:signature_method] = XMLSecurity::Document::RSA_SHA256
-        settings.security[:digest_method] = XMLSecurity::Document::SHA512
-        settings.certificate  = ruby_saml_cert_text
-        settings.private_key = ruby_saml_key_text
-
-        params = OneLogin::RubySaml::Authrequest.new.create_params(settings)
+        settings2.security[:signature_method] = XMLSecurity::Document::RSA_SHA256
+        settings2.security[:digest_method] = XMLSecurity::Document::SHA512
+
+        params = OneLogin::RubySaml::Authrequest.new.create_params(settings2)
         request_xml = Base64.decode64(params["SAMLRequest"])
         assert_match %r[<ds:SignatureValue>([a-zA-Z0-9/+=]+)</ds:SignatureValue>], request_xml
         assert_match %r[<ds:SignatureMethod Algorithm='http://www.w3.org/2001/04/xmldsig-more#rsa-sha256'/>], request_xml
@@ -199,47 +181,42 @@
     end
 
     describe "#create_params when the settings indicate to sign the request" do
-      def setup
-        @settings = OneLogin::RubySaml::Settings.new
-        @settings.compress_request = false
-        @settings.idp_sso_target_url = "http://example.com?field=value"
-        @settings.assertion_consumer_service_binding = "urn:oasis:names:tc:SAML:2.0:bindings:HTTP-POST-SimpleSign"
-        @settings.security[:authn_requests_signed] = true
-        @settings.security[:embed_sign] = false
-        @settings.certificate  = ruby_saml_cert_text
-        @settings.private_key = ruby_saml_key_text
-        @cert = OpenSSL::X509::Certificate.new(ruby_saml_cert_text)
+
+      let(:settings3) { OneLogin::RubySaml::Settings.new }
+      let(:cert)      { OpenSSL::X509::Certificate.new(ruby_saml_cert_text) }
+
+      before do
+        settings3.compress_request = false
+        settings3.idp_sso_target_url = "http://example.com?field=value"
+        settings3.assertion_consumer_service_binding = "urn:oasis:names:tc:SAML:2.0:bindings:HTTP-POST-SimpleSign"
+        settings3.security[:authn_requests_signed] = true
+        settings3.security[:embed_sign] = false
+        settings3.certificate  = ruby_saml_cert_text
+        settings3.private_key = ruby_saml_key_text
       end
       
       it "create a signature parameter with RSA_SHA1 and validate it" do
-        @settings.security[:signature_method] = XMLSecurity::Document::RSA_SHA1
-
-        params = OneLogin::RubySaml::Authrequest.new.create_params(@settings, :RelayState => 'http://example.com')
+        settings3.security[:signature_method] = XMLSecurity::Document::RSA_SHA1
+
+        params = OneLogin::RubySaml::Authrequest.new.create_params(settings3, :RelayState => 'http://example.com')
         assert params['SAMLRequest']
         assert params[:RelayState]
         assert params['Signature']
         assert_equal params['SigAlg'], XMLSecurity::Document::RSA_SHA1
 
-<<<<<<< HEAD
-        # if signature_method change, the SigAlg change
-        settings.security[:signature_method] = XMLSecurity::Document::RSA_SHA256
-        params = OneLogin::RubySaml::Authrequest.new.create_params(settings)
-        assert params['Signature']
-        assert params['SigAlg'] == XMLSecurity::Document::RSA_SHA256
-=======
         query_string = "SAMLRequest=#{CGI.escape(params['SAMLRequest'])}"
         query_string << "&RelayState=#{CGI.escape(params[:RelayState])}"
         query_string << "&SigAlg=#{CGI.escape(params['SigAlg'])}"
 
         signature_algorithm = XMLSecurity::BaseDocument.new.algorithm(params['SigAlg'])
         assert_equal signature_algorithm, OpenSSL::Digest::SHA1
-        assert @cert.public_key.verify(signature_algorithm.new, Base64.decode64(params['Signature']), query_string)
+        assert cert.public_key.verify(signature_algorithm.new, Base64.decode64(params['Signature']), query_string)
       end
 
       it "create a signature parameter with RSA_SHA256 and validate it" do
-        @settings.security[:signature_method] = XMLSecurity::Document::RSA_SHA256
-
-        params = OneLogin::RubySaml::Authrequest.new.create_params(@settings, :RelayState => 'http://example.com')
+        settings3.security[:signature_method] = XMLSecurity::Document::RSA_SHA256
+
+        params = OneLogin::RubySaml::Authrequest.new.create_params(settings3, :RelayState => 'http://example.com')
         assert params['Signature']
         assert_equal params['SigAlg'], XMLSecurity::Document::RSA_SHA256
 
@@ -249,22 +226,17 @@
 
         signature_algorithm = XMLSecurity::BaseDocument.new.algorithm(params['SigAlg'])
         assert_equal signature_algorithm, OpenSSL::Digest::SHA256
-        assert @cert.public_key.verify(signature_algorithm.new, Base64.decode64(params['Signature']), query_string)        
->>>>>>> a31b3e16
+        assert cert.public_key.verify(signature_algorithm.new, Base64.decode64(params['Signature']), query_string)        
       end
     end
 
     it "create the saml:AuthnContextClassRef element correctly" do
-      settings = OneLogin::RubySaml::Settings.new
-      settings.idp_sso_target_url = "http://example.com"
       settings.authn_context = 'secure/name/password/uri'
       auth_doc = OneLogin::RubySaml::Authrequest.new.create_authentication_xml_doc(settings)
       assert auth_doc.to_s =~ /<saml:AuthnContextClassRef>secure\/name\/password\/uri<\/saml:AuthnContextClassRef>/
     end
 
     it "create the saml:AuthnContextClassRef with comparison exact" do
-      settings = OneLogin::RubySaml::Settings.new
-      settings.idp_sso_target_url = "http://example.com"
       settings.authn_context = 'secure/name/password/uri'
       auth_doc = OneLogin::RubySaml::Authrequest.new.create_authentication_xml_doc(settings)
       assert auth_doc.to_s =~ /<samlp:RequestedAuthnContext[\S ]+Comparison='exact'/
@@ -272,8 +244,6 @@
     end
 
     it "create the saml:AuthnContextClassRef with comparison minimun" do
-      settings = OneLogin::RubySaml::Settings.new
-      settings.idp_sso_target_url = "http://example.com"
       settings.authn_context = 'secure/name/password/uri'
       settings.authn_context_comparison = 'minimun'
       auth_doc = OneLogin::RubySaml::Authrequest.new.create_authentication_xml_doc(settings)
@@ -282,8 +252,6 @@
     end
 
     it "create the saml:AuthnContextDeclRef element correctly" do
-      settings = OneLogin::RubySaml::Settings.new
-      settings.idp_sso_target_url = "http://example.com"
       settings.authn_context_decl_ref = 'urn:oasis:names:tc:SAML:2.0:ac:classes:PasswordProtectedTransport'
       auth_doc = OneLogin::RubySaml::Authrequest.new.create_authentication_xml_doc(settings)
       assert auth_doc.to_s =~ /<saml:AuthnContextDeclRef>urn:oasis:names:tc:SAML:2.0:ac:classes:PasswordProtectedTransport<\/saml:AuthnContextDeclRef>/
